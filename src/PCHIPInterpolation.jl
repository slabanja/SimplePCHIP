--- conflicted
+++ resolved
@@ -48,23 +48,16 @@
     @assert x1 ≤ x ≤ x2
     h = x2 - x1
 
-<<<<<<< HEAD
+    y1 = pchip.ys[i]
+    y2 = pchip.ys[i+1]
+
+    d1 = pchip.ds[i]
+    d2 = pchip.ds[i+1]
+
     return (y1 * _ϕ((x2-x)/h)
            + y2 * _ϕ((x-x1)/h)
            - d1*h * _ψ((x2-x)/h)
            + d2*h * _ψ((x-x1)/h))
-=======
-    y1 = pchip.ys[i]
-    y2 = pchip.ys[i+1]
-
-    d1 = pchip.ds[i]
-    d2 = pchip.ds[i+1]
-
-    return (y1 * ϕ((x2-x)/h)
-           + y2 * ϕ((x-x1)/h)
-           - d1*h * ψ((x2-x)/h)
-           + d2*h * ψ((x-x1)/h))
->>>>>>> 64f879c4
 end
 
 (pchip::Interpolator)(x::Number) = _value_with_index(pchip, x, _pchip_index(pchip, x))
